use super::get_creation_date;
use super::list_and_cleanup::list_of_infix_files;
<<<<<<< HEAD
=======
use super::{get_creation_date, get_creation_timestamp, CURRENT_INFIX};
>>>>>>> e7ecdd56
use crate::{writers::FileLogWriterConfig, FileSpec};
use chrono::{DateTime, Local, NaiveDate, NaiveDateTime, TimeZone};
use std::path::Path;
use std::{ops::Add, path::PathBuf};

const TS_INFIX_FORMAT: &str = "_r%Y-%m-%d_%H-%M-%S";
<<<<<<< HEAD
pub(super) fn ts_infix_from_timestamp(ts: &DateTime<Local>, use_utc: bool, format: &str) -> String {
=======
pub(super) fn infix_from_timestamp(ts: &DateTime<Local>, use_utc: bool) -> String {
>>>>>>> e7ecdd56
    if use_utc {
        ts.naive_utc().format(if format.is_empty() {
            TS_INFIX_FORMAT
        } else {
            format
        })
    } else {
        ts.format(if format.is_empty() {
            TS_INFIX_FORMAT
        } else {
            format
        })
    }
    .to_string()
}

const DATE_INFIX_FORMAT: &str = "_r%Y-%m-%d";
pub(super) fn infix_from_date(date: NaiveDate) -> String {
    date.format(DATE_INFIX_FORMAT).to_string()
}

fn ts_infix_from_path(path: &Path, file_spec: &FileSpec) -> String {
    let idx = file_spec
        .as_pathbuf(Some("_rXXXXX"))
        .to_string_lossy()
        .find("_rXXXXX")
        .unwrap();
    String::from_utf8_lossy(&path.to_string_lossy().as_bytes()[idx..idx + 21]).to_string()
}
fn timestamp_from_ts_infix(infix: &str, format: &str) -> Option<DateTime<Local>> {
    NaiveDateTime::parse_from_str(
        infix,
        if format.is_empty() {
            TS_INFIX_FORMAT
        } else {
            format
        },
    )
    .ok()
    .and_then(|ts| Local.from_local_datetime(&ts).single())
}

pub(super) fn rcurrents_creation_timestamp(
    config: &FileLogWriterConfig,
    o_date_for_rotated_file: Option<&DateTime<Local>>,
    rotate_rcurrent: bool,
    infix: &str,
    format: &str,
) -> Result<DateTime<Local>, std::io::Error> {
    let current_path = config.file_spec.as_pathbuf(Some(infix));

    if rotate_rcurrent {
        let date_for_rotated_file = o_date_for_rotated_file
            .copied()
            .unwrap_or_else(|| get_creation_timestamp(&current_path));
        let rotated_path = path_for_rotated_file_from_timestamp(
            &config.file_spec,
            config.use_utc,
            &date_for_rotated_file,
        );

        match std::fs::rename(current_path.clone(), rotated_path.clone()) {
            Ok(()) => {}
            Err(e) => {
                if e.kind() != std::io::ErrorKind::NotFound {
                    return Err(e);
                }
            }
        }
    }
    Ok(get_creation_timestamp(&current_path))
}

pub(super) fn rcurrents_creation_date(
    config: &FileLogWriterConfig,
    o_date_for_rotated_file: Option<&NaiveDate>,
    rotate_rcurrent: bool,
) -> Result<NaiveDate, std::io::Error> {
    let current_path = config.file_spec.as_pathbuf(Some(CURRENT_INFIX));

    if rotate_rcurrent {
        let date_for_rotated_file = o_date_for_rotated_file
            .copied()
            .unwrap_or_else(|| get_creation_date(&current_path));
<<<<<<< HEAD
        let rotated_path = path_for_rotated_file(
            &config.file_spec,
            config.use_utc,
            &date_for_rotated_file,
            format,
        );
=======
        let rotated_path =
            path_for_rotated_file_from_date(&config.file_spec, date_for_rotated_file);
>>>>>>> e7ecdd56

        match std::fs::rename(current_path.clone(), rotated_path.clone()) {
            Ok(()) => {}
            Err(e) => {
                if e.kind() != std::io::ErrorKind::NotFound {
                    return Err(e);
                }
            }
        }
    }
    Ok(get_creation_date(&current_path))
}

// determine the timestamp to which we want to write (file needn't exist)
pub(super) fn latest_timestamp_file(
    config: &FileLogWriterConfig,
    rotate: bool,
    format: &str,
) -> DateTime<Local> {
    if rotate {
        Local::now()
    } else {
        // find all file paths that fit the pattern
        list_of_infix_files()
            .into_iter()
            // retrieve the infix
            .map(|path| ts_infix_from_path(&path, &config.file_spec))
            // parse infix as date, ignore all infixes where this fails
            .filter_map(|infix| timestamp_from_ts_infix(&infix, format))
            // take the newest of these dates
            .reduce(|acc, e| if acc > e { acc } else { e })
            // if nothing is found, take Local::now()
            .unwrap_or_else(Local::now)
    }
}

fn path_for_rotated_file_from_date(
    file_spec: &FileSpec,
    date_for_rotated_file: NaiveDate,
) -> PathBuf {
    let infix =
        collision_free_infix_for_rotated_file(file_spec, &infix_from_date(date_for_rotated_file));
    file_spec.as_pathbuf(Some(&infix))
}

fn path_for_rotated_file_from_timestamp(
    file_spec: &FileSpec,
    use_utc: bool,
<<<<<<< HEAD
    date_for_rotated_file: &DateTime<Local>,
    format: &str,
) -> PathBuf {
    let infix =
        collision_free_infix_for_rotated_file(file_spec, use_utc, date_for_rotated_file, format);
=======
    timestamp_for_rotated_file: &DateTime<Local>,
) -> PathBuf {
    let infix = collision_free_infix_for_rotated_file(
        file_spec,
        &infix_from_timestamp(timestamp_for_rotated_file, use_utc),
    );
>>>>>>> e7ecdd56
    file_spec.as_pathbuf(Some(&infix))
}

// handles collisions by appending ".restart-<number>" to the infix, if necessary
pub(super) fn collision_free_infix_for_rotated_file(
    file_spec: &FileSpec,
<<<<<<< HEAD
    use_utc: bool,
    date_for_rotated_file: &DateTime<Local>,
    format: &str,
) -> String {
    let infix_date_string = ts_infix_from_timestamp(date_for_rotated_file, use_utc, format);

    let mut new_path = file_spec.as_pathbuf(Some(&infix_date_string));
=======
    infix_date_string: &str,
) -> String {
    let mut new_path = file_spec.as_pathbuf(Some(infix_date_string));
>>>>>>> e7ecdd56
    let mut new_path_with_gz = new_path.clone();
    match new_path.extension() {
        Some(oss) => {
            let mut oss_gz = oss.to_os_string();
            oss_gz.push(".gz");
            new_path_with_gz.set_extension(oss_gz.as_os_str());
        }
        None => {
            new_path_with_gz.set_extension("gz");
        }
    }

    // search for restart-siblings
    let mut pattern = new_path.clone();
    if file_spec.o_suffix.is_some() {
        pattern.set_extension("");
    }
    let mut pattern = pattern.to_string_lossy().to_string();
    pattern.push_str(".restart-*");
    let mut restart_siblings = glob::glob(&pattern)
        .unwrap(/* PatternError should be impossible */)
        // ignore all files with GlobError
        .filter_map(Result::ok)
        .collect::<Vec<PathBuf>>();

    // if collision would occur (new_path or compressed new_path exists already),
    // find highest restart and add 1, else continue without restart
    if new_path.exists() || new_path_with_gz.exists() || !restart_siblings.is_empty() {
        let next_number = if restart_siblings.is_empty() {
            0
        } else {
            restart_siblings.sort_unstable();
            new_path = restart_siblings.pop().unwrap(/*ok*/);
            let file_stem_string = if file_spec.o_suffix.is_some() {
                new_path
                    .file_stem().unwrap(/*ok*/)
                    .to_string_lossy().to_string()
            } else {
                new_path.to_string_lossy().to_string()
            };
            let index = file_stem_string.find(".restart-").unwrap(/*ok*/);
            file_stem_string[(index + 9)..(index + 13)].parse::<usize>().unwrap(/*ok*/) + 1
        };

        infix_date_string
            .to_string()
            .add(&format!(".restart-{next_number:04}"))
    } else {
        infix_date_string.to_string()
    }
}

#[cfg(test)]
mod test {
    use std::path::PathBuf;

    use chrono::{Duration, Local};

    use crate::FileSpec;

    #[test]
    fn test_latest_timestamp_file() {
        let file_spec = FileSpec::default()
            .basename("basename")
            .directory("direc/tory")
            .discriminant("disc")
            .suppress_timestamp();

        let now = Local::now();
        let now = now
            .checked_sub_signed(
                Duration::from_std(std::time::Duration::from_nanos(u64::from(
                    now.timestamp_subsec_nanos(),
                )))
                .unwrap(),
            )
            .unwrap();
        let paths: Vec<PathBuf> = (0..10)
            .map(|i| now - Duration::try_seconds(i).unwrap())
<<<<<<< HEAD
            .map(|ts| file_spec.as_pathbuf(Some(&super::ts_infix_from_timestamp(&ts, false, ""))))
=======
            .map(|ts| file_spec.as_pathbuf(Some(&super::infix_from_timestamp(&ts, false))))
>>>>>>> e7ecdd56
            .collect();

        assert_eq!(
            now,
            // TODO: use mocking to avoid code duplication:
            // this test is only useful if the path evaluation is the same as in
            // super::latest_timestamp_file()
            paths
                .iter()
                // retrieve the infix
                .map(|path| super::ts_infix_from_path(path, &file_spec))
                // parse infix as date, ignore all files where this fails,
                .filter_map(|infix| super::timestamp_from_ts_infix(&infix, ""))
                // take the newest of these dates
                .reduce(|acc, e| if acc > e { acc } else { e })
                // if nothing is found, take Local::now()
                .unwrap_or_else(Local::now)
        );
    }
}<|MERGE_RESOLUTION|>--- conflicted
+++ resolved
@@ -1,39 +1,20 @@
-use super::get_creation_date;
-use super::list_and_cleanup::list_of_infix_files;
-<<<<<<< HEAD
-=======
-use super::{get_creation_date, get_creation_timestamp, CURRENT_INFIX};
->>>>>>> e7ecdd56
+use super::{get_creation_timestamp, list_and_cleanup::list_of_infix_files, InfixFormat};
 use crate::{writers::FileLogWriterConfig, FileSpec};
-use chrono::{DateTime, Local, NaiveDate, NaiveDateTime, TimeZone};
+use chrono::{DateTime, Local, NaiveDateTime, TimeZone};
 use std::path::Path;
 use std::{ops::Add, path::PathBuf};
 
-const TS_INFIX_FORMAT: &str = "_r%Y-%m-%d_%H-%M-%S";
-<<<<<<< HEAD
-pub(super) fn ts_infix_from_timestamp(ts: &DateTime<Local>, use_utc: bool, format: &str) -> String {
-=======
-pub(super) fn infix_from_timestamp(ts: &DateTime<Local>, use_utc: bool) -> String {
->>>>>>> e7ecdd56
+pub(super) fn infix_from_timestamp(
+    ts: &DateTime<Local>,
+    use_utc: bool,
+    fmt: &InfixFormat,
+) -> String {
     if use_utc {
-        ts.naive_utc().format(if format.is_empty() {
-            TS_INFIX_FORMAT
-        } else {
-            format
-        })
+        ts.naive_utc().format(fmt.format())
     } else {
-        ts.format(if format.is_empty() {
-            TS_INFIX_FORMAT
-        } else {
-            format
-        })
+        ts.format(fmt.format())
     }
     .to_string()
-}
-
-const DATE_INFIX_FORMAT: &str = "_r%Y-%m-%d";
-pub(super) fn infix_from_date(date: NaiveDate) -> String {
-    date.format(DATE_INFIX_FORMAT).to_string()
 }
 
 fn ts_infix_from_path(path: &Path, file_spec: &FileSpec) -> String {
@@ -44,27 +25,20 @@
         .unwrap();
     String::from_utf8_lossy(&path.to_string_lossy().as_bytes()[idx..idx + 21]).to_string()
 }
-fn timestamp_from_ts_infix(infix: &str, format: &str) -> Option<DateTime<Local>> {
-    NaiveDateTime::parse_from_str(
-        infix,
-        if format.is_empty() {
-            TS_INFIX_FORMAT
-        } else {
-            format
-        },
-    )
-    .ok()
-    .and_then(|ts| Local.from_local_datetime(&ts).single())
+fn timestamp_from_ts_infix(infix: &str, fmt: &InfixFormat) -> Option<DateTime<Local>> {
+    NaiveDateTime::parse_from_str(infix, fmt.format())
+        .ok()
+        .and_then(|ts| Local.from_local_datetime(&ts).single())
 }
 
 pub(super) fn rcurrents_creation_timestamp(
     config: &FileLogWriterConfig,
+    current_infix: &str,
+    rotate_rcurrent: bool,
     o_date_for_rotated_file: Option<&DateTime<Local>>,
-    rotate_rcurrent: bool,
-    infix: &str,
-    format: &str,
+    fmt: &InfixFormat,
 ) -> Result<DateTime<Local>, std::io::Error> {
-    let current_path = config.file_spec.as_pathbuf(Some(infix));
+    let current_path = config.file_spec.as_pathbuf(Some(current_infix));
 
     if rotate_rcurrent {
         let date_for_rotated_file = o_date_for_rotated_file
@@ -74,6 +48,7 @@
             &config.file_spec,
             config.use_utc,
             &date_for_rotated_file,
+            fmt,
         );
 
         match std::fs::rename(current_path.clone(), rotated_path.clone()) {
@@ -88,46 +63,11 @@
     Ok(get_creation_timestamp(&current_path))
 }
 
-pub(super) fn rcurrents_creation_date(
-    config: &FileLogWriterConfig,
-    o_date_for_rotated_file: Option<&NaiveDate>,
-    rotate_rcurrent: bool,
-) -> Result<NaiveDate, std::io::Error> {
-    let current_path = config.file_spec.as_pathbuf(Some(CURRENT_INFIX));
-
-    if rotate_rcurrent {
-        let date_for_rotated_file = o_date_for_rotated_file
-            .copied()
-            .unwrap_or_else(|| get_creation_date(&current_path));
-<<<<<<< HEAD
-        let rotated_path = path_for_rotated_file(
-            &config.file_spec,
-            config.use_utc,
-            &date_for_rotated_file,
-            format,
-        );
-=======
-        let rotated_path =
-            path_for_rotated_file_from_date(&config.file_spec, date_for_rotated_file);
->>>>>>> e7ecdd56
-
-        match std::fs::rename(current_path.clone(), rotated_path.clone()) {
-            Ok(()) => {}
-            Err(e) => {
-                if e.kind() != std::io::ErrorKind::NotFound {
-                    return Err(e);
-                }
-            }
-        }
-    }
-    Ok(get_creation_date(&current_path))
-}
-
 // determine the timestamp to which we want to write (file needn't exist)
 pub(super) fn latest_timestamp_file(
     config: &FileLogWriterConfig,
     rotate: bool,
-    format: &str,
+    fmt: &InfixFormat,
 ) -> DateTime<Local> {
     if rotate {
         Local::now()
@@ -138,7 +78,7 @@
             // retrieve the infix
             .map(|path| ts_infix_from_path(&path, &config.file_spec))
             // parse infix as date, ignore all infixes where this fails
-            .filter_map(|infix| timestamp_from_ts_infix(&infix, format))
+            .filter_map(|infix| timestamp_from_ts_infix(&infix, fmt))
             // take the newest of these dates
             .reduce(|acc, e| if acc > e { acc } else { e })
             // if nothing is found, take Local::now()
@@ -146,51 +86,22 @@
     }
 }
 
-fn path_for_rotated_file_from_date(
-    file_spec: &FileSpec,
-    date_for_rotated_file: NaiveDate,
-) -> PathBuf {
-    let infix =
-        collision_free_infix_for_rotated_file(file_spec, &infix_from_date(date_for_rotated_file));
-    file_spec.as_pathbuf(Some(&infix))
-}
-
 fn path_for_rotated_file_from_timestamp(
     file_spec: &FileSpec,
     use_utc: bool,
-<<<<<<< HEAD
-    date_for_rotated_file: &DateTime<Local>,
-    format: &str,
-) -> PathBuf {
-    let infix =
-        collision_free_infix_for_rotated_file(file_spec, use_utc, date_for_rotated_file, format);
-=======
     timestamp_for_rotated_file: &DateTime<Local>,
+    fmt: &InfixFormat,
 ) -> PathBuf {
     let infix = collision_free_infix_for_rotated_file(
         file_spec,
-        &infix_from_timestamp(timestamp_for_rotated_file, use_utc),
+        &infix_from_timestamp(timestamp_for_rotated_file, use_utc, fmt),
     );
->>>>>>> e7ecdd56
     file_spec.as_pathbuf(Some(&infix))
 }
 
 // handles collisions by appending ".restart-<number>" to the infix, if necessary
-pub(super) fn collision_free_infix_for_rotated_file(
-    file_spec: &FileSpec,
-<<<<<<< HEAD
-    use_utc: bool,
-    date_for_rotated_file: &DateTime<Local>,
-    format: &str,
-) -> String {
-    let infix_date_string = ts_infix_from_timestamp(date_for_rotated_file, use_utc, format);
-
-    let mut new_path = file_spec.as_pathbuf(Some(&infix_date_string));
-=======
-    infix_date_string: &str,
-) -> String {
-    let mut new_path = file_spec.as_pathbuf(Some(infix_date_string));
->>>>>>> e7ecdd56
+pub(super) fn collision_free_infix_for_rotated_file(file_spec: &FileSpec, infix: &str) -> String {
+    let mut new_path = file_spec.as_pathbuf(Some(infix));
     let mut new_path_with_gz = new_path.clone();
     match new_path.extension() {
         Some(oss) => {
@@ -235,21 +146,18 @@
             file_stem_string[(index + 9)..(index + 13)].parse::<usize>().unwrap(/*ok*/) + 1
         };
 
-        infix_date_string
-            .to_string()
-            .add(&format!(".restart-{next_number:04}"))
+        infix.to_string().add(&format!(".restart-{next_number:04}"))
     } else {
-        infix_date_string.to_string()
+        infix.to_string()
     }
 }
 
 #[cfg(test)]
 mod test {
+    use super::InfixFormat;
+    use crate::FileSpec;
+    use chrono::{Duration, Local};
     use std::path::PathBuf;
-
-    use chrono::{Duration, Local};
-
-    use crate::FileSpec;
 
     #[test]
     fn test_latest_timestamp_file() {
@@ -270,11 +178,13 @@
             .unwrap();
         let paths: Vec<PathBuf> = (0..10)
             .map(|i| now - Duration::try_seconds(i).unwrap())
-<<<<<<< HEAD
-            .map(|ts| file_spec.as_pathbuf(Some(&super::ts_infix_from_timestamp(&ts, false, ""))))
-=======
-            .map(|ts| file_spec.as_pathbuf(Some(&super::infix_from_timestamp(&ts, false))))
->>>>>>> e7ecdd56
+            .map(|ts| {
+                file_spec.as_pathbuf(Some(&super::infix_from_timestamp(
+                    &ts,
+                    false,
+                    &InfixFormat::Std,
+                )))
+            })
             .collect();
 
         assert_eq!(
@@ -287,7 +197,7 @@
                 // retrieve the infix
                 .map(|path| super::ts_infix_from_path(path, &file_spec))
                 // parse infix as date, ignore all files where this fails,
-                .filter_map(|infix| super::timestamp_from_ts_infix(&infix, ""))
+                .filter_map(|infix| super::timestamp_from_ts_infix(&infix, &InfixFormat::Std))
                 // take the newest of these dates
                 .reduce(|acc, e| if acc > e { acc } else { e })
                 // if nothing is found, take Local::now()
